--- conflicted
+++ resolved
@@ -34,7 +34,6 @@
 #. Note: Use when 'Save' alone is sufficient without additional context
 #: Modal save buttons
 #: Form submissions
-<<<<<<< HEAD
 
 # Orbit CRM - ES Translations
 # Generated: 2025-11-28
@@ -54,8 +53,6 @@
 #. Tone: Imperative (command form)
 #. Character limit: ~12 characters
 #. Note: Use when 'Save' alone is sufficient without additional context
-=======
->>>>>>> 1ed664f8
 #: Modal save buttons
 #: Form submissions
 msgid "common.actions.save"
@@ -94,11 +91,7 @@
 #: Delete confirmation dialogs
 #: Swipe actions
 msgid "common.actions.delete"
-<<<<<<< HEAD
 msgstr "Eliminar"
-=======
-msgstr "Borrar"
->>>>>>> 1ed664f8
 
 msgid "common.actions.edit"
 msgstr "Editar"
@@ -107,11 +100,7 @@
 msgstr "Agregar"
 
 msgid "common.actions.remove"
-<<<<<<< HEAD
 msgstr "Quitar"
-=======
-msgstr "Eliminar"
->>>>>>> 1ed664f8
 
 msgid "common.actions.close"
 msgstr "Cerrar"
@@ -120,11 +109,7 @@
 msgstr "Confirmar"
 
 msgid "common.actions.retry"
-<<<<<<< HEAD
 msgstr "Reintentar"
-=======
-msgstr "Rever"
->>>>>>> 1ed664f8
 
 msgid "common.actions.apply"
 msgstr "Aplicar"
@@ -133,11 +118,7 @@
 msgstr "Limpiar"
 
 msgid "common.actions.reset"
-<<<<<<< HEAD
 msgstr "Restablecer"
-=======
-msgstr "Reajustar"
->>>>>>> 1ed664f8
 
 msgid "common.actions.update"
 msgstr "Actualizar"
@@ -176,11 +157,7 @@
 msgstr "Información"
 
 msgid "common.states.ok"
-<<<<<<< HEAD
 msgstr "Aceptar"
-=======
-msgstr "OK"
->>>>>>> 1ed664f8
 
 #. Count display for contacts (SINGULAR form)
 #. Variables: {{count}} = number of contacts (will be 1 in this form)
@@ -215,11 +192,7 @@
 
 msgid "common.counts.company"
 msgid_plural "common.counts.company"
-<<<<<<< HEAD
 msgstr[0] "{{count}} empresa"
-=======
-msgstr[0] "{{count}} compañía"
->>>>>>> 1ed664f8
 msgstr[1] "{{count}} empresas"
 
 msgid "common.counts.category"
@@ -239,13 +212,8 @@
 
 msgid "common.counts.item"
 msgid_plural "common.counts.item"
-<<<<<<< HEAD
 msgstr[0] "{{count}} elemento"
 msgstr[1] "{{count}} elementos"
-=======
-msgstr[0] "{{count}} artículo"
-msgstr[1] "{{count}} artículos"
->>>>>>> 1ed664f8
 
 msgid "common.counts.uniqueContact"
 msgid_plural "common.counts.uniqueContact"
@@ -823,13 +791,7 @@
 msgstr "Eliminar Empresa"
 
 msgid "companies.list.delete.message"
-<<<<<<< HEAD
 msgstr "¿Estás seguro de que deseas eliminar \"{{name}}\"? Esto no eliminará los contactos asociados."
-=======
-msgstr ""
-"¿Estás seguro de que deseas eliminar \\\"{{name}}\\\"? Esto no eliminará los "
-"contactos asociados."
->>>>>>> 1ed664f8
 
 msgid "companies.list.delete.success"
 msgstr "Empresa eliminada exitosamente"
@@ -1196,13 +1158,8 @@
 
 msgid "contactDetail.viewMore"
 msgid_plural "contactDetail.viewMore"
-<<<<<<< HEAD
 msgstr[0] "Ver {{count}} elemento más"
 msgstr[1] "Ver {{count}} elementos más"
-=======
-msgstr[0] "Ver {{count}} artículo más"
-msgstr[1] "Ver {{count}} artículos más"
->>>>>>> 1ed664f8
 
 msgid "contactDetail.viewMoreInfo"
 msgstr "Vista de actividad completa próximamente"
@@ -1479,15 +1436,7 @@
 msgstr "Cómo funciona la proximidad"
 
 msgid "proximitySettings.algorithmDescription"
-<<<<<<< HEAD
 msgstr "Las puntuaciones de proximidad miden la fuerza de la relación según qué tan reciente y frecuentemente interactúas, la calidad de las interacciones y el tipo de relación. Elige un ajuste que coincida con tus prioridades."
-=======
-msgstr ""
-"Los puntajes de proximidad miden la solidez de la relación según la "
-"frecuencia y la fecha de interacción, la calidad de las interacciones y el "
-"tipo de relación. Elija un valor predeterminado que se ajuste a sus "
-"prioridades."
->>>>>>> 1ed664f8
 
 msgid "proximitySettings.presetTitle"
 msgstr "Elegir ajuste del algoritmo"
